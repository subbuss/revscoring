--- conflicted
+++ resolved
@@ -1,19 +1,8 @@
 from nltk.corpus import stopwords
 
-<<<<<<< HEAD
-from nltk.corpus import wordnet
-
-from .language import Language
-
-
-#from nltk.stem.snowball import SnowballStemmer
-
-
-=======
 from .language import Language, LanguageUtility
 
 # Notice:
->>>>>>> 5287fe68
 # It seems like Turkish stemmer isn't in the nltk snowball library for some reason:
 # http://www.nltk.org/_modules/nltk/stem/snowball.html
 # STEMMER = SnowballStemmer("turkish")
@@ -51,15 +40,6 @@
     return is_stopword
 is_stopword = LanguageUtility("is_stopword", is_stopword_process, depends_on=[])
 
-<<<<<<< HEAD
-turkish = Language(
-    "revscoring.languagues.turkish",
-    is_badword,
-    is_misspelled
-)
-turkish.STEMMER = STEMMER
-turkish.BADWORDS = BADWORDS
-=======
+
 turkish = Language("revscoring.languages.turkish",
-                   [is_badword, is_stopword])
->>>>>>> 5287fe68
+                   [is_badword, is_stopword])